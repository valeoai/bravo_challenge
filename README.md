--- conflicted
+++ resolved
@@ -227,19 +227,13 @@
 
 We extend our heartfelt gratitude to the authors of [ACDC](https://acdc.vision.ee.ethz.ch/contact/), [SegmentMeIfYouCan](https://segmentmeifyoucan.com/), and [Out-of-context Cityscapes](https://arxiv.org/abs/2108.00968) for generously permitting us to repurpose their benchmarking data. We are also thankful to the authors of [GuidedDisent](https://github.com/astra-vision/GuidedDisent) and [Flare Removal](https://github.com/google-research/google-research/tree/master/flare_removal) for providing the amazing toolboxes that helped synthesize realistic-looking raindrops and light flares. All those people collectively contributed to creating BRAVO, a unified benchmark for robustness in autonomous driving.
 
-<<<<<<< HEAD
+The BRAVO Challenge is an initiative within [ELSA — European Lighthouse on Secure and Safe AI](https://www.elsa-ai.eu/), a network of excellence funded by the European Union.
+
+<a href="https://elsa-ai.eu/" target="_blank"><img style="width: 30%; height: auto;" src="images/logos/elsa.png" alt=""></a>
+
 ## Appendix
 
 ### A1. Expected input directory tree for the submission
-=======
-
-The BRAVO Challenge is an initiative within [ELSA — European Lighthouse on Secure and Safe AI](https://www.elsa-ai.eu/), a network of excellence funded by the European Union.
-
-<a href="https://elsa-ai.eu/" target="_blank"><img style="width: 30%; height: auto;" src="images/logos/elsa.png" alt=""></a>
-
-
-## A1. Expected input directory tree for the submission
->>>>>>> e1713a2b
 
 The submission directory, or raw input tar file expected by `encode_submission` should have the following structure:
 
